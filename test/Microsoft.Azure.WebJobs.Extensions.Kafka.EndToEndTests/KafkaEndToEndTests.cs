// Copyright (c) .NET Foundation. All rights reserved.
// Licensed under the MIT License. See License.txt in the project root for license information.

using System;
using System.Collections.Generic;
using System.Linq;
using System.Reflection;
using System.Threading;
using System.Threading.Tasks;
using Microsoft.Azure.WebJobs.Extensions.Tests;
using Microsoft.Azure.WebJobs.Extensions.Tests.Common;
using Microsoft.Extensions.Configuration;
using Microsoft.Extensions.DependencyInjection;
using Microsoft.Extensions.Hosting;
using Microsoft.Extensions.Logging;
using Xunit;

namespace Microsoft.Azure.WebJobs.Extensions.Kafka.EndToEndTests
{
    [Trait("Category", "E2E")]
    public class KafkaEndToEndTests : IClassFixture<KafkaEndToEndTestFixture>
    {
        private readonly TestLoggerProvider loggerProvider;
        private readonly KafkaEndToEndTestFixture endToEndTestFixture;

        internal static TestLoggerProvider CreateTestLoggerProvider()
        {
            return (System.Diagnostics.Debugger.IsAttached) ?
                new TestLoggerProvider((l) => System.Diagnostics.Debug.WriteLine(l.ToString())) :
                new TestLoggerProvider();
        }

        public KafkaEndToEndTests(KafkaEndToEndTestFixture endToEndTestFixture)
        {
            loggerProvider = CreateTestLoggerProvider();
            this.endToEndTestFixture = endToEndTestFixture;
        }

        [Fact]
        public async Task StringValue_SingleTrigger_Resume_Continue_Where_Stopped()
        {
            const int producedMessagesCount = 80;
            var messageMasterPrefix = Guid.NewGuid().ToString();
            var messagePrefixBatch1 = messageMasterPrefix + ":1:";
            var messagePrefixBatch2 = messageMasterPrefix + ":2:";

            var loggerProvider1 = CreateTestLoggerProvider();

            using (var host = await StartHostAsync(new[] { typeof(SingleItemTrigger), typeof(KafkaOutputFunctions) }, loggerProvider1))
            {
                var jobHost = host.GetJobHost();

                await jobHost.CallOutputTriggerStringAsync(
                    GetStaticMethod(typeof(KafkaOutputFunctions), nameof(KafkaOutputFunctions.SendToStringTopic)),
                    endToEndTestFixture.StringTopicWithOnePartition.Name,
                    Enumerable.Range(1, producedMessagesCount).Select(x => messagePrefixBatch1 + x));

                await TestHelpers.Await(() =>
                {
                    var foundCount = loggerProvider1.GetAllUserLogMessages().Count(p => p.FormattedMessage != null && p.FormattedMessage.Contains(messagePrefixBatch1));
                    return foundCount == producedMessagesCount;
                });

                // Give time for the commit to be saved
                await Task.Delay(1500);
            }

            var loggerProvider2 = CreateTestLoggerProvider();

            using (var host = await StartHostAsync(new[] { typeof(SingleItemTrigger), typeof(KafkaOutputFunctions) }, loggerProvider2))
            {
                var jobHost = host.GetJobHost();

                await jobHost.CallOutputTriggerStringAsync(
                    GetStaticMethod(typeof(KafkaOutputFunctions), nameof(KafkaOutputFunctions.SendToStringTopic)),
                    endToEndTestFixture.StringTopicWithOnePartition.Name,
                    Enumerable.Range(1 + producedMessagesCount, producedMessagesCount).Select(x => messagePrefixBatch2 + x));

                await TestHelpers.Await(() =>
                {
                    var foundCount = loggerProvider2.GetAllUserLogMessages().Count(p => p.FormattedMessage != null && p.FormattedMessage.Contains(messagePrefixBatch2));
                    return foundCount == producedMessagesCount;
                });
            }

            // Ensure 2 run does not have any item from previous run
            Assert.DoesNotContain(loggerProvider2.GetAllUserLogMessages().Where(p => p.FormattedMessage != null).Select(x => x.FormattedMessage), x => x.Contains(messagePrefixBatch1));
        }

        private MethodInfo GetStaticMethod(Type type, string methodName) => type.GetMethod(methodName, BindingFlags.Static | BindingFlags.Public);

        [Fact]
        public async Task SinglePartition_StringValue_ArrayTrigger_Resume_Continue_Where_Stopped()
        {
            const int producedMessagesCount = 80;
            var messageMasterPrefix = Guid.NewGuid().ToString();
            var messagePrefixBatch1 = messageMasterPrefix + ":1:";
            var messagePrefixBatch2 = messageMasterPrefix + ":2:";

            var loggerProvider1 = CreateTestLoggerProvider();

            using (var host = await StartHostAsync(new[] { typeof(MultiItemTrigger), typeof(KafkaOutputFunctions) }, loggerProvider1))
            {
                var jobHost = host.GetJobHost();

                await jobHost.CallOutputTriggerStringAsync(
                    GetStaticMethod(typeof(KafkaOutputFunctions), nameof(KafkaOutputFunctions.SendToStringTopic)),
                    endToEndTestFixture.StringTopicWithOnePartition.Name,
                    Enumerable.Range(1, producedMessagesCount).Select(x => messagePrefixBatch1 + x));

                await TestHelpers.Await(() =>
                {
                    var foundCount = loggerProvider1.GetAllUserLogMessages().Count(p => p.FormattedMessage != null && p.FormattedMessage.Contains(messagePrefixBatch1));
                    return foundCount == producedMessagesCount;
                });

                // Give time for the commit to be saved
                await Task.Delay(1500);

                await host.StopAsync();
            }

            var loggerProvider2 = CreateTestLoggerProvider();

            using (var host = await StartHostAsync(new[] { typeof(KafkaOutputFunctions), typeof(MultiItemTrigger) }, loggerProvider2))
            {
                var jobHost = host.GetJobHost();

                await jobHost.CallOutputTriggerStringAsync(
                    GetStaticMethod(typeof(KafkaOutputFunctions), nameof(KafkaOutputFunctions.SendToStringTopic)),
                    endToEndTestFixture.StringTopicWithOnePartition.Name,
                    Enumerable.Range(1 + producedMessagesCount, producedMessagesCount).Select(x => messagePrefixBatch2 + x));

                await TestHelpers.Await(() =>
                {
                    var foundCount = loggerProvider2.GetAllUserLogMessages().Count(p => p.FormattedMessage != null && p.FormattedMessage.Contains(messagePrefixBatch2));
                    return foundCount == producedMessagesCount;
                });

                await host.StopAsync();
            }

            // Ensure 2 run does not have any item from previous run
            Assert.DoesNotContain(loggerProvider2.GetAllUserLogMessages().Where(p => p.FormattedMessage != null).Select(x => x.FormattedMessage), x => x.Contains(messagePrefixBatch1));
        }

        [Fact]
        public async Task SinglePartition_StringValue_ByteArrayTrigger_Resume_Continue_Where_Stopped()
        {
            const int producedMessagesCount = 80;
            var messageMasterPrefix = Guid.NewGuid().ToString();
            var messagePrefixBatch1 = messageMasterPrefix + ":1:";
            var messagePrefixBatch2 = messageMasterPrefix + ":2:";

            var loggerProvider1 = CreateTestLoggerProvider();

            using (var host = await StartHostAsync(new[] { typeof(MultiItemByteTrigger), typeof(KafkaOutputFunctions) }, loggerProvider1))
            {
                var jobHost = host.GetJobHost();

                await jobHost.CallOutputTriggerStringAsync(
                    GetStaticMethod(typeof(KafkaOutputFunctions), nameof(KafkaOutputFunctions.SendToStringTopic)),
                    endToEndTestFixture.StringTopicWithOnePartition.Name,
                    Enumerable.Range(1, producedMessagesCount).Select(x => messagePrefixBatch1 + x));

                await TestHelpers.Await(() =>
                {
                    var foundCount = loggerProvider1.GetAllUserLogMessages().Count(p => p.FormattedMessage != null && p.FormattedMessage.Contains(messagePrefixBatch1));
                    return foundCount == producedMessagesCount;
                });

                // Give time for the commit to be saved
                await Task.Delay(1500);

                await host.StopAsync();
            }

            var loggerProvider2 = CreateTestLoggerProvider();

            using (var host = await StartHostAsync(new[] { typeof(KafkaOutputFunctions), typeof(MultiItemByteTrigger) }, loggerProvider2))
            {
                var jobHost = host.GetJobHost();

                await jobHost.CallOutputTriggerStringAsync(
                    GetStaticMethod(typeof(KafkaOutputFunctions), nameof(KafkaOutputFunctions.SendToStringTopic)),
                    endToEndTestFixture.StringTopicWithOnePartition.Name,
                    Enumerable.Range(1 + producedMessagesCount, producedMessagesCount).Select(x => messagePrefixBatch2 + x));

                await TestHelpers.Await(() =>
                {
                    var foundCount = loggerProvider2.GetAllUserLogMessages().Count(p => p.FormattedMessage != null && p.FormattedMessage.Contains(messagePrefixBatch2));
                    return foundCount == producedMessagesCount;
                });

                await host.StopAsync();
            }

            // Ensure 2 run does not have any item from previous run
            Assert.DoesNotContain(loggerProvider2.GetAllUserLogMessages().Where(p => p.FormattedMessage != null).Select(x => x.FormattedMessage), x => x.Contains(messagePrefixBatch1));
        }

        [Fact]
        public async Task SinglePartition_StringValue_ByteArrayTriggerOneItem_Resume_Continue_Where_Stopped()
        {
            const int producedMessagesCount = 80;
            var messageMasterPrefix = Guid.NewGuid().ToString();
            var messagePrefixBatch1 = messageMasterPrefix + ":1:";
            var messagePrefixBatch2 = messageMasterPrefix + ":2:";

            var loggerProvider1 = CreateTestLoggerProvider();

            using (var host = await StartHostAsync(new[] { typeof(SingleItemByteTrigger), typeof(KafkaOutputFunctions) }, loggerProvider1))
            {
                var jobHost = host.GetJobHost();

                await jobHost.CallOutputTriggerStringAsync(
                    GetStaticMethod(typeof(KafkaOutputFunctions), nameof(KafkaOutputFunctions.SendToStringTopic)),
                    endToEndTestFixture.StringTopicWithOnePartition.Name,
                    Enumerable.Range(1, producedMessagesCount).Select(x => messagePrefixBatch1 + x));

                await TestHelpers.Await(() =>
                {
                    var foundCount = loggerProvider1.GetAllUserLogMessages().Count(p => p.FormattedMessage != null && p.FormattedMessage.Contains(messagePrefixBatch1));
                    return foundCount == producedMessagesCount;
                });

                // Give time for the commit to be saved
                await Task.Delay(1500);

                await host.StopAsync();
            }

            var loggerProvider2 = CreateTestLoggerProvider();

            using (var host = await StartHostAsync(new[] { typeof(KafkaOutputFunctions), typeof(SingleItemByteTrigger) }, loggerProvider2))
            {
                var jobHost = host.GetJobHost();

                await jobHost.CallOutputTriggerStringAsync(
                    GetStaticMethod(typeof(KafkaOutputFunctions), nameof(KafkaOutputFunctions.SendToStringTopic)),
                    endToEndTestFixture.StringTopicWithOnePartition.Name,
                    Enumerable.Range(1 + producedMessagesCount, producedMessagesCount).Select(x => messagePrefixBatch2 + x));

                await TestHelpers.Await(() =>
                {
                    var foundCount = loggerProvider2.GetAllUserLogMessages().Count(p => p.FormattedMessage != null && p.FormattedMessage.Contains(messagePrefixBatch2));
                    return foundCount == producedMessagesCount;
                });

                await host.StopAsync();
            }

            // Ensure 2 run does not have any item from previous run
            Assert.DoesNotContain(loggerProvider2.GetAllUserLogMessages().Where(p => p.FormattedMessage != null).Select(x => x.FormattedMessage), x => x.Contains(messagePrefixBatch1));
        }

        [Fact]
        public async Task SinglePartition_StringValue_SingleTrigger_Resume_Continue_Where_Stopped()
        {
            const int producedMessagesCount = 80;
            var messageMasterPrefix = Guid.NewGuid().ToString();
            var messagePrefixBatch1 = messageMasterPrefix + ":1:";
            var messagePrefixBatch2 = messageMasterPrefix + ":2:";

            var loggerProvider1 = CreateTestLoggerProvider();

            using (var host = await StartHostAsync(new[] { typeof(KafkaOutputFunctions), typeof(SingleItemTriggerTenPartitions) }, loggerProvider1))
            {
                var jobHost = host.GetJobHost();

                await jobHost.CallOutputTriggerStringAsync(
                    GetStaticMethod(typeof(KafkaOutputFunctions), nameof(KafkaOutputFunctions.SendToStringTopic)),
                    endToEndTestFixture.StringTopicWithTenPartitions.Name,
                    Enumerable.Range(1, producedMessagesCount).Select(x => messagePrefixBatch1 + x));

                await TestHelpers.Await(() =>
                {
                    var foundCount = loggerProvider1.GetAllUserLogMessages().Count(p => p.FormattedMessage != null && p.FormattedMessage.Contains(messagePrefixBatch1));
                    return foundCount == producedMessagesCount;
                });

                // Give time for the commit to be saved
                await Task.Delay(1500);

                await host.StopAsync();
            }

            var loggerProvider2 = CreateTestLoggerProvider();

            using (var host = await StartHostAsync(new[] { typeof(KafkaOutputFunctions), typeof(SingleItemTriggerTenPartitions) }, loggerProvider2))
            {
                var jobHost = host.GetJobHost();

                await jobHost.CallOutputTriggerStringAsync(
                    GetStaticMethod(typeof(KafkaOutputFunctions), nameof(KafkaOutputFunctions.SendToStringTopic)),
                    endToEndTestFixture.StringTopicWithTenPartitions.Name,
                    Enumerable.Range(1 + producedMessagesCount, producedMessagesCount).Select(x => messagePrefixBatch2 + x));

                await TestHelpers.Await(() =>
                {
                    var foundCount = loggerProvider2.GetAllUserLogMessages().Count(p => p.FormattedMessage != null && p.FormattedMessage.Contains(messagePrefixBatch2));
                    return foundCount == producedMessagesCount;
                });

                await host.StopAsync();
            }

            // Ensure 2 run does not have any item from previous run
            Assert.DoesNotContain(loggerProvider2.GetAllUserLogMessages().Where(p => p.FormattedMessage != null).Select(x => x.FormattedMessage), x => x.Contains(messagePrefixBatch1));
        }

        [Fact]
        public async Task MultiPartition_StringValue_ArrayTrigger_Resume_Continue_Where_Stopped()
        {
            const int producedMessagesCount = 80;
            var messageMasterPrefix = Guid.NewGuid().ToString();
            var messagePrefixBatch1 = messageMasterPrefix + ":1:";
            var messagePrefixBatch2 = messageMasterPrefix + ":2:";

            var loggerProvider1 = CreateTestLoggerProvider();

            using (var host = await StartHostAsync(new[] { typeof(KafkaOutputFunctions), typeof(MultiItemTriggerTenPartitions) }, loggerProvider1))
            {
                var jobHost = host.GetJobHost();

                await jobHost.CallOutputTriggerStringAsync(
                    GetStaticMethod(typeof(KafkaOutputFunctions), nameof(KafkaOutputFunctions.SendToStringTopic)),
                    endToEndTestFixture.StringTopicWithTenPartitions.Name,
                    Enumerable.Range(1, producedMessagesCount).Select(x => messagePrefixBatch1 + x));

                await TestHelpers.Await(() =>
                {
                    var foundCount = loggerProvider1.GetAllUserLogMessages().Count(p => p.FormattedMessage != null && p.FormattedMessage.Contains(messagePrefixBatch1));
                    return foundCount == producedMessagesCount;
                });

                // Give time for the commit to be saved
                await Task.Delay(1500);

                await host.StopAsync();
            }

            var loggerProvider2 = CreateTestLoggerProvider();

            using (var host = await StartHostAsync(new[] { typeof(KafkaOutputFunctions), typeof(MultiItemTriggerTenPartitions) }, loggerProvider2))
            {
                var jobHost = host.GetJobHost();

                await jobHost.CallOutputTriggerStringAsync(
                    GetStaticMethod(typeof(KafkaOutputFunctions), nameof(KafkaOutputFunctions.SendToStringTopic)),
                    endToEndTestFixture.StringTopicWithTenPartitions.Name,
                    Enumerable.Range(1 + producedMessagesCount, producedMessagesCount).Select(x => messagePrefixBatch2 + x));

                await TestHelpers.Await(() =>
                {
                    var foundCount = loggerProvider2.GetAllUserLogMessages().Count(p => p.FormattedMessage != null && p.FormattedMessage.Contains(messagePrefixBatch2));
                    return foundCount == producedMessagesCount;
                });

                await host.StopAsync();
            }

            // Ensure 2 run does not have any item from previous run
            Assert.DoesNotContain(loggerProvider2.GetAllUserLogMessages().Where(p => p.FormattedMessage != null).Select(x => x.FormattedMessage), x => x.Contains(messagePrefixBatch1));
        }

        /// <summary>
        /// Ensures that multiple hosts processing a topic with 10 partition share the content, having the events being processed at least once.
        /// 
        /// Test flow:
        /// 1. In a separated task producer creates 4x80 items. After the first batch is created waits for semaphore.
        /// 2. In main task host1 starts processing messages
        /// 3. When host1 has at least a message starts hosts2
        /// 4. When host2 obtains at least 1 partitions it triggers the semaphore
        /// 5. Once the producer tasks is finished (all 240 messages were created), validate that all messages were processed by host1 and host2
        /// </summary>
        [Fact]
        public async Task Multiple_Hosts_Process_Events_At_Least_Once()
        {
            const int producedMessagesCount = 240;
            var messagePrefix = Guid.NewGuid().ToString() + ":";

            var producerHost = await StartHostAsync(typeof(KafkaOutputFunctions));
            var producerJobHost = producerHost.GetJobHost();

<<<<<<< HEAD
            var host2HasPartitionsSemaphore = new SemaphoreSlim(0);
=======
            var producerTask = producerJobHost.CallOutputTriggerStringAsync(
                GetStaticMethod(typeof(KafkaOutputFunctions), nameof(KafkaOutputFunctions.SendToStringTopic)),
                endToEndTestFixture.StringTopicWithTenPartitions.Name,
                Enumerable.Range(1, producedMessagesCount).Select(x => EndToEndTestExtensions.CreateMessageValue(messagePrefix, x)),
                TimeSpan.FromMilliseconds(100));
>>>>>>> b0ec76ac

            // Split the call in 4, waiting 1sec between calls
            var producerTask = Task.Run(async () => 
            {
                var allMessages = Enumerable.Range(1, producedMessagesCount).Select(x => EndToEndTestExtensions.CreateMessageValue(messagePrefix, x));
                const int loopCount = 4;
                var itemsPerLoop = producedMessagesCount / loopCount;
                for (var i=0; i < loopCount; ++i)
                {
                    var messages = allMessages.Skip(i * itemsPerLoop).Take(itemsPerLoop);
                    await producerJobHost.CallOutputTriggerStringAsync(
                        GetStaticMethod(typeof(KafkaOutputFunctions), nameof(KafkaOutputFunctions.SendToStringTopic)),
                        this.endToEndTestFixture.StringTopicWithTenPartitions.Name,
                        messages);

                    if (i == 0)
                    {
                        // wait until host2 has partitions assigned
                        Assert.True(await host2HasPartitionsSemaphore.WaitAsync(TimeSpan.FromSeconds(30)), "Host2 has not been assigned any partition after waiting for 30 seconds");
                    }

                    await Task.Delay(100);
                }
            });

            IHost host1 = null, host2 = null;
            Func<LogMessage, bool> messageFilter = (LogMessage m) => m.FormattedMessage != null && m.FormattedMessage.Contains(messagePrefix);

            try
            {
                var host1Log = CreateTestLoggerProvider();
                var host2Log = CreateTestLoggerProvider();

                host1 = await StartHostAsync(typeof(MultiItemTriggerTenPartitions), host1Log);

                // wait until host1 receives partitions
                await TestHelpers.Await(() =>
                {
                    var host1HasPartitions = host1Log.GetAllLogMessages().Any(x => x.FormattedMessage != null && x.FormattedMessage.Contains("Assigned partitions"));
                    return host1HasPartitions;
                });


                host2 = await StartHostAsync(typeof(MultiItemTriggerTenPartitions), host2Log);

                // wait until partitions are distributed
                await TestHelpers.Await(() =>
                {
                    var host2HasPartitions = host2Log.GetAllLogMessages().Any(x => x.FormattedMessage != null && x.FormattedMessage.Contains("Assigned partitions"));

                    if (host2HasPartitions)
                    {
                        host2HasPartitionsSemaphore.Release();
                    }

                    return host2HasPartitions;
                });

                // Wait until producer is finished
                await producerTask;

                await TestHelpers.Await(() =>
                {
                    var host1Events = host1Log.GetAllUserLogMessages().Where(messageFilter).Select(x => x.FormattedMessage).ToList();
                    var host2Events = host2Log.GetAllUserLogMessages().Where(messageFilter).Select(x => x.FormattedMessage).ToList();

                    return host1Events.Count > 0 &&
                        host2Events.Count > 0 &&
                        host2Events.Count + host1Events.Count >= producedMessagesCount;
                });


                await TestHelpers.Await(() =>
                {
                    // Ensure every message was processed at least once
                    var allLogs = new List<string>(host1Log.GetAllLogMessages().Where(messageFilter).Select(x => x.FormattedMessage));
                    allLogs.AddRange(host2Log.GetAllLogMessages().Where(messageFilter).Select(x => x.FormattedMessage));

                    for (int i = 1; i <= producedMessagesCount; i++)
                    {
                        var currentMessage = EndToEndTestExtensions.CreateMessageValue(messagePrefix, i);
                        var count = allLogs.Count(x => x == currentMessage);
                        if (count == 0)
                        {
                            return false;
                        }
                    }

                    return true;
                });

                // For history write down items that have been processed more than once
                // If an item is processed more than 2x times test fails
                var logs = new List<string>(host1Log.GetAllLogMessages().Where(messageFilter).Select(x => x.FormattedMessage));
                logs.AddRange(host2Log.GetAllLogMessages().Where(messageFilter).Select(x => x.FormattedMessage));

                var multipleProcessItemCount = 0;
                for (int i = 1; i <= producedMessagesCount; i++)
                {
                    var currentMessage = EndToEndTestExtensions.CreateMessageValue(messagePrefix, i);
                    var count = logs.Count(x => x == currentMessage);
                    if (count > 1)
                    {
                        Assert.True(count < 3, $"{currentMessage} was processed {count} times");
                        multipleProcessItemCount++;
                        Console.WriteLine($"{currentMessage} was processed {count} times");
                    }
                }

                // Should not process more than 10% of all items a second time.
                Assert.InRange(multipleProcessItemCount, 0, producedMessagesCount / 10);
            }
            finally
            {
                await host1?.StopAsync();
                await host2?.StopAsync();
            }

            await producerTask;
            await producerHost?.StopAsync();

        }

        [Fact]
        public async Task Produce_And_Consume_With_Key_OfType_Long()
        {
            const int producedMessagesCount = 80;
            var messagePrefix = Guid.NewGuid().ToString() + ":";

            var loggerProvider1 = CreateTestLoggerProvider();

            using (var host = await StartHostAsync(new[] { typeof(StringTopicWithLongKeyAndTenPartitionsTrigger), typeof(KafkaOutputFunctions) }, loggerProvider1))
            {
                var jobHost = host.GetJobHost();

                await jobHost.CallOutputTriggerStringWithLongKeyAsync(
                    GetStaticMethod(typeof(KafkaOutputFunctions), nameof(KafkaOutputFunctions.SendToStringWithLongKeyTopic)),
                    endToEndTestFixture.StringTopicWithLongKeyAndTenPartitions.Name,
                    Enumerable.Range(1, producedMessagesCount).Select(x => messagePrefix + x),
                    Enumerable.Range(1, producedMessagesCount).Select(x => x % 20L));

                await TestHelpers.Await(() =>
                {
                    var foundCount = loggerProvider1.GetAllUserLogMessages().Count(p => p.FormattedMessage != null && p.FormattedMessage.Contains(messagePrefix));
                    return foundCount == producedMessagesCount;
                });

                // Give time for the commit to be saved
                await Task.Delay(1500);
            }
        }

        [Fact]
        public async Task Produce_And_Consume_Specific_Avro()
        {
            const int producedMessagesCount = 80;
            var messagePrefix = Guid.NewGuid().ToString() + ":";

            using (var host = await StartHostAsync(new[] { typeof(KafkaOutputFunctions), typeof(MyRecordAvroTrigger) }))
            {
                var jobHost = host.GetJobHost();

                await jobHost.CallOutputTriggerStringWithStringKeyAsync(
                    GetStaticMethod(typeof(KafkaOutputFunctions), nameof(KafkaOutputFunctions.SendAvroWithStringKeyTopic)),
                    endToEndTestFixture.MyAvroRecordTopic.Name,
                    Enumerable.Range(1, producedMessagesCount).Select(x => messagePrefix + x),
                    Enumerable.Range(1, producedMessagesCount).Select(x => "record_" + (x % 20).ToString())
                    );

                await TestHelpers.Await(() =>
                {
                    var foundCount = loggerProvider.GetAllUserLogMessages().Count(p => p.FormattedMessage != null && p.FormattedMessage.Contains(messagePrefix));
                    return foundCount == producedMessagesCount;
                });

                // Give time for the commit to be saved
                await Task.Delay(1500);
            }
        }

        [Fact]
        public async Task Produce_And_Consume_Protobuf()
        {
            const int producedMessagesCount = 80;
            var messagePrefix = Guid.NewGuid().ToString() + ":";

            using (var host = await StartHostAsync(new[] { typeof(KafkaOutputFunctions), typeof(MyProtobufTrigger) }))
            {
                var jobHost = host.GetJobHost();

                await jobHost.CallOutputTriggerStringWithStringKeyAsync(
                    GetStaticMethod(typeof(KafkaOutputFunctions), nameof(KafkaOutputFunctions.SendProtobufWithStringKeyTopic)),
                    endToEndTestFixture.MyProtobufTopic.Name,
                    Enumerable.Range(1, producedMessagesCount).Select(x => messagePrefix + x),
                    Enumerable.Range(1, producedMessagesCount).Select(x => "record_" + (x % 20).ToString())
                    );

                await TestHelpers.Await(() =>
                {
                    var foundCount = loggerProvider.GetAllUserLogMessages().Count(p => p.FormattedMessage != null && p.FormattedMessage.Contains(messagePrefix));
                    return foundCount == producedMessagesCount;
                });

                // Give time for the commit to be saved
                await Task.Delay(1500);
            }
        }


        private Task<IHost> StartHostAsync(Type testType, ILoggerProvider customLoggerProvider = null) => StartHostAsync(new[] { testType }, customLoggerProvider);

        private async Task<IHost> StartHostAsync(Type[] testTypes, ILoggerProvider customLoggerProvider = null)
        {
            IHost host = new HostBuilder()
                .ConfigureWebJobs(builder =>
                {
                    builder
                    .AddAzureStorage()
                    .AddKafka();
                })
                .ConfigureAppConfiguration(c =>
                {
                    c.AddTestSettings();
                    c.AddJsonFile("appsettings.tests.json", optional: true);
                    c.AddJsonFile("local.appsettings.tests.json", optional: true);
                })
                .ConfigureServices(services =>
                {
                    services.AddSingleton<ITypeLocator>(new ExplicitTypeLocator(testTypes));
                })
                .ConfigureLogging(logging =>
                {
                    logging.ClearProviders();
                    logging.AddProvider(customLoggerProvider ?? loggerProvider);
                })
                .Build();

            await host.StartAsync();
            return host;
        }
    }
}<|MERGE_RESOLUTION|>--- conflicted
+++ resolved
@@ -383,15 +383,7 @@
             var producerHost = await StartHostAsync(typeof(KafkaOutputFunctions));
             var producerJobHost = producerHost.GetJobHost();
 
-<<<<<<< HEAD
             var host2HasPartitionsSemaphore = new SemaphoreSlim(0);
-=======
-            var producerTask = producerJobHost.CallOutputTriggerStringAsync(
-                GetStaticMethod(typeof(KafkaOutputFunctions), nameof(KafkaOutputFunctions.SendToStringTopic)),
-                endToEndTestFixture.StringTopicWithTenPartitions.Name,
-                Enumerable.Range(1, producedMessagesCount).Select(x => EndToEndTestExtensions.CreateMessageValue(messagePrefix, x)),
-                TimeSpan.FromMilliseconds(100));
->>>>>>> b0ec76ac
 
             // Split the call in 4, waiting 1sec between calls
             var producerTask = Task.Run(async () => 
