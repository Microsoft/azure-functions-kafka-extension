﻿<Project Sdk="Microsoft.NET.Sdk">
  <Import Project="..\..\build\common.props" />
  <PropertyGroup>
    <Version>$(Version)</Version>
    <TargetFramework>netstandard2.0</TargetFramework>
    <AssemblyName>Microsoft.Azure.WebJobs.Extensions.Kafka</AssemblyName>
    <RootNamespace>Microsoft.Azure.WebJobs.Extensions.Kafka</RootNamespace>
    <PackageId>Microsoft.Azure.WebJobs.Extensions.Kafka</PackageId>
    <Description>Microsoft Azure WebJobs SDK Kafka Extension</Description>
    <DebugType>embedded</DebugType>
    <CommitHash Condition="$(CommitHash) == ''">N/A</CommitHash>
    <InformationalVersion>$(Version) Commit hash: $(CommitHash)</InformationalVersion>
    <Authors>Microsoft</Authors>
    <Company>Microsoft</Company>
    <Copyright>© Microsoft Corporation. All rights reserved.</Copyright>
    <PackageLicenseUrl>https://go.microsoft.com/fwlink/?linkid=2028464</PackageLicenseUrl>
    <PackageProjectUrl>http://go.microsoft.com/fwlink/?LinkID=320972</PackageProjectUrl>
    <RepositoryType>git</RepositoryType>
    <RepositoryUrl>https://github.com/Azure/azure-functions-kafka-extension</RepositoryUrl>
    <PackageRequireLicenseAcceptance>true</PackageRequireLicenseAcceptance>
    <LangVersion>latest</LangVersion>
  </PropertyGroup>
  <PropertyGroup Condition="'$(Configuration)|$(Platform)'=='Debug|AnyCPU'">
    <StyleCopTreatErrorsAsWarnings>false</StyleCopTreatErrorsAsWarnings>
    <TreatWarningsAsErrors>true</TreatWarningsAsErrors>
    <WarningsAsErrors />
  </PropertyGroup>

  <PropertyGroup Condition="'$(Configuration)|$(Platform)'=='Release|AnyCPU'">
    <StyleCopTreatErrorsAsWarnings>false</StyleCopTreatErrorsAsWarnings>
    <TreatWarningsAsErrors>true</TreatWarningsAsErrors>
    <WarningsAsErrors />
  </PropertyGroup>
  <ItemGroup>
<<<<<<< HEAD
    <PackageReference Include="Confluent.Kafka" Version="1.0.0-RC3" />
    <PackageReference Include="Confluent.SchemaRegistry.Serdes" Version="1.0.0-RC3" />
    <PackageReference Include="Microsoft.Azure.WebJobs" Version="3.0.5" />
=======
    <PackageReference Include="Confluent.Kafka" Version="1.0.0" />
    <PackageReference Include="Confluent.SchemaRegistry.Serdes" Version="1.0.0" />
    <PackageReference Include="Microsoft.Azure.WebJobs" Version="3.0.4" />
>>>>>>> 7157da8c
    <PackageReference Include="Google.Protobuf" Version="3.7.0" />
    <PackageReference Include="StyleCop.Analyzers" Version="1.1.0-beta004">
      <PrivateAssets>all</PrivateAssets>
    </PackageReference>
    <PackageReference Include="System.Threading.Channels" Version="4.5.0" />
  </ItemGroup>
  <ItemGroup>
    <None Update="cacert.pem">
      <CopyToOutputDirectory>Always</CopyToOutputDirectory>
    </None>
  </ItemGroup>
</Project><|MERGE_RESOLUTION|>--- conflicted
+++ resolved
@@ -32,15 +32,9 @@
     <WarningsAsErrors />
   </PropertyGroup>
   <ItemGroup>
-<<<<<<< HEAD
-    <PackageReference Include="Confluent.Kafka" Version="1.0.0-RC3" />
-    <PackageReference Include="Confluent.SchemaRegistry.Serdes" Version="1.0.0-RC3" />
-    <PackageReference Include="Microsoft.Azure.WebJobs" Version="3.0.5" />
-=======
     <PackageReference Include="Confluent.Kafka" Version="1.0.0" />
     <PackageReference Include="Confluent.SchemaRegistry.Serdes" Version="1.0.0" />
     <PackageReference Include="Microsoft.Azure.WebJobs" Version="3.0.4" />
->>>>>>> 7157da8c
     <PackageReference Include="Google.Protobuf" Version="3.7.0" />
     <PackageReference Include="StyleCop.Analyzers" Version="1.1.0-beta004">
       <PrivateAssets>all</PrivateAssets>
